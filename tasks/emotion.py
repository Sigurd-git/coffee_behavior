import numpy as np
from psychopy import visual, core, event, monitors
import pandas as pd
from utils.common import save_data
import os
from glob import glob


def run_emotion(win, participant_id, session):
    """
    Emotion Recognition and Rating Task implementation

    Parameters:
    - win: PsychoPy window object
    - participant_id: Participant identifier
    - session: Session number
    """
    # 设置显示器参数
    mon = monitors.Monitor("testMonitor")
    mon.setSizePix([1440, 900])  # 设置实际的屏幕分辨率
    mon.setWidth(30)  # 设置显示器的物理宽度（厘米）
    mon.setDistance(57)  # 设置观看距离（厘米）
    win.monitor = mon

    # Task parameters
    params = {
        "stim_duration": 4.0,  # Stimulus presentation time in seconds
        "regulation_duration": 6.0,  # Duration for regulation phase
        "rating_duration": 10.0,  # Maximum time for rating
        "isi": 0.5,  # Inter-stimulus interval
        "images_per_category": 10,
        "stim_size": (1000, 750),  # Standard size for all images
        "stim_dirs": {
            "positive": "stimuli/emotions/positive",
            "neutral": "stimuli/emotions/neutral",
            "negative": "stimuli/emotions/negative",
        },
    }
    # # TEST parameters
    # params = {
    #     "stim_duration": 1.0,  # Stimulus presentation time in seconds
    #     "rating_duration": 1.0,  # Maximum time for rating
    #     "isi": 0.5,  # Inter-stimulus interval
    #     "images_per_category": 1,
    #     "stim_size": (800, 600),  # Standard size for all images
    #     "stim_dirs": {
    #         "positive": "stimuli/emotions/positive",
    #         "neutral": "stimuli/emotions/neutral",
    #         "negative": "stimuli/emotions/negative",
    #     },
    # }

    # Initialize data recording
    data = {
        "trial": [],
        "image": [],
        "category": [],
        "phase": [],
        "valence": [],
        "arousal": [],
        "rating_rt": [],
        "participant_id": [],
        "session": [],
    }

    def load_images():
        """Load and split images into pre and post coffee sessions"""
        pre_coffee_images = []
        pre_coffee_categories = []
        post_coffee_images = []
        post_coffee_categories = []

        # 加载并分组图片
        for category, directory in params["stim_dirs"].items():
            # 获取所有图片并排序，确保顺序一致
            files = sorted(glob(os.path.join(directory, "*.jpg")))
            if not files:
                raise ValueError(f"No jpg files found in {directory}")

            # 检查图片数量
            total_images = len(files)
            if total_images != 40:
                raise ValueError(
                    f"Category {category} must have exactly 40 images, but found {total_images}"
                )

            # 严格划分为前20和后20张
            pre_coffee = files[:20]  # 前20张用于咖啡前
            post_coffee = files[20:40]  # 后20张用于咖啡后

            # 验证分组数量
            if len(pre_coffee) != 20 or len(post_coffee) != 20:
                raise ValueError(
                    f"Failed to split {category} images into equal groups of 20"
                )

            # 添加到相应的列表中
            pre_coffee_images.extend(pre_coffee)
            pre_coffee_categories.extend([category] * 20)
            post_coffee_images.extend(post_coffee)
            post_coffee_categories.extend([category] * 20)

        # 最终验证
        if len(pre_coffee_images) != 60 or len(post_coffee_images) != 60:
            raise ValueError(
                "Each session must have exactly 60 images (20 per category)"
            )

        # 打印验证信息
        print("\nImage distribution:")
        print("Pre-coffee session:")
        for cat in params["stim_dirs"].keys():
            print(f"  {cat}: {pre_coffee_categories.count(cat)} images")
        print("\nPost-coffee session:")
        for cat in params["stim_dirs"].keys():
            print(f"  {cat}: {post_coffee_categories.count(cat)} images")

        return (
            pre_coffee_images,
            pre_coffee_categories,
            post_coffee_images,
            post_coffee_categories,
        )

    def show_task_instructions(phase="baseline"):
        """Display task instructions based on the phase"""
        if phase == "baseline":
            instructions = """
欢迎参加情绪实验，开始前您可作适当休息。

在接下来的实验中，您将看到一系列图片。
图片将呈现6秒，之后10秒时间您需要对每张图片进行评分：

效价评分: 1(让您感觉非常不愉快) 到 9(让您感觉非常愉快)
唤醒度评分: 1(让您感到非常平静) 到 9(让您感到非常兴奋、紧张或激动)

评分好后，可切换至下一张。当您理解并准备好后，请按空格键继续。"""
        else:  # regulation phase
            instructions = """
接下来是情绪调节阶段。

请尝试用不同的角度重新解读负性图片内容，
例如，将灾难场景想象为电影场景，
都是虚构制作或由演员演绎。

之后仍需对图片进行效价和唤醒度评分。

按空格键继续"""

        instruction_text = visual.TextStim(
            win,
            text=instructions,
            height=30,
            wrapWidth=1000,  # 增加文本换行宽度以确保更好的排版
            alignText="center",  # 文本居中对齐
            anchorHoriz="center",  # 水平锚点居中
            anchorVert="center",  # 垂直锚点居中
            font="SimHei",
            color="white",
        )
        instruction_text.draw()
        win.flip()
        event.waitKeys(keyList=["space"])
        win.flip()

    def get_ratings(image):
        """同时获取效价和唤醒度评分，并同时呈现图片"""
        # 保持图片在原始位置，不设置pos

        # 创建半透明黑色背景
        rating_background = visual.Rect(
            win,
            width=850,  # Slightly wider than the rating slider (800)
            height=300,
            pos=(0, -200),  # Moved up by 100 pixels (10% of typical 1000px height)
            fillColor="black",
            opacity=0.5,
        )

        # 创建"next"按钮
        next_button = visual.ButtonStim(
            win,
            text="next",
            pos=(0, -350),  # Moved up by 100 pixels
            size=(100, 40),
            fillColor="darkgrey",
            borderColor="black",
            borderWidth=2,
            color="white",
            letterHeight=20,
        )

        # 创建效价评分相关元素
        valence_text = visual.TextStim(
            win,
            text="情绪效价评分\n1 = 非常不愉快, 9 = 非常愉快",
            height=30,
            pos=(0, -100),  # Moved up by 100 pixels
            font="SimHei",
            color="white",
        )

        # 修改滑块设置，确保可见
        valence_slider = visual.Slider(
            win,
            ticks=(1, 2, 3, 4, 5, 6, 7, 8, 9),
            granularity=1.0,
            size=(800, 30),
            pos=(0, -150),  # Moved up by 100 pixels
            style=["rating"],
            borderColor="white",  # 设置边框颜色
            fillColor="white",  # 设置填充颜色
            color="white",  # 设置标记颜色
            markerColor="red",  # 设置滑块标记颜色
            lineColor="white",  # 设置线条颜色
        )

        valence_left = visual.TextStim(
            win,
            text="1",
            pos=(-430, -150),  # Moved up by 100 pixels
            color="white",
            height=20,
        )
        valence_right = visual.TextStim(
            win,
            text="9",
            pos=(430, -150),  # Moved up by 100 pixels
            color="white",
            height=20,
        )

        # 创建唤醒度评分相关元素
        arousal_text = visual.TextStim(
            win,
            text="唤醒度评分\n1 = 非常平静, 9 = 非常唤醒",
            height=30,
            pos=(0, -200),  # Moved up by 100 pixels
            font="SimHei",
            color="white",
        )

        # 修改滑块设置，确保可见
        arousal_slider = visual.Slider(
            win,
            ticks=(1, 2, 3, 4, 5, 6, 7, 8, 9),
            granularity=1.0,
            size=(800, 30),
            pos=(0, -250),  # Moved up by 100 pixels
            style=["rating"],
            borderColor="white",  # 设置边框颜色
            fillColor="white",  # 设置填充颜色
            color="white",  # 设置标记颜色
            markerColor="red",  # 设置滑块标记颜色
            lineColor="white",  # 设置线条颜色
        )

        arousal_left = visual.TextStim(
            win,
            text="1",
            pos=(-430, -250),  # Moved up by 100 pixels
            color="white",
            height=20,
        )
        arousal_right = visual.TextStim(
            win,
            text="9",
            pos=(430, -250),  # Moved up by 100 pixels
            color="white",
            height=20,
        )

        rating_clock = core.Clock()
        while rating_clock.getTime() < params["rating_duration"]:
            # 保持图片在原始位置
            image.draw()
            rating_background.draw()
            valence_text.draw()
            valence_slider.draw()
            valence_left.draw()
            valence_right.draw()
            arousal_text.draw()
            arousal_slider.draw()
            arousal_left.draw()
            arousal_right.draw()
            next_button.draw()
            win.flip()

            if next_button.isClicked:
                if (
                    valence_slider.getRating() is not None
                    and arousal_slider.getRating() is not None
                ):
                    break

        return (
            valence_slider.getRating() or 0,
            arousal_slider.getRating() or 0,
            rating_clock.getTime(),
        )

    def run_trial_block(image_paths, categories, phase="baseline"):
        """运行试次"""
        trial_order = np.random.permutation(len(image_paths))

        for trial, idx in enumerate(trial_order):
            # 创建并呈现图片刺激4秒
            image = visual.ImageStim(
                win, image=image_paths[idx], size=params["stim_size"]
            )
            image.draw()
            win.flip()
            core.wait(params["stim_duration"])

            # 获取评分（同时呈现图片）
            valence, arousal, rt = get_ratings(image)

            # 记录数据
            data["trial"].append(trial)
            data["image"].append(os.path.basename(image_paths[idx]))
            data["category"].append(categories[idx])
            data["phase"].append(phase)
            data["valence"].append(valence)
            data["arousal"].append(arousal)
            data["rating_rt"].append(rt)
            data["participant_id"].append(participant_id)
            data["session"].append(session)

            # ISI
            win.flip()
            core.wait(params["isi"])

    def run_regulation_trial(image_paths, categories):
        """运行情绪调节阶段的试次"""
        trial_order = np.random.permutation(len(image_paths))

        # 创建调节指导语
        regulation_instruction = visual.TextStim(
            win,
            text="请将图片想象成虚构制作或由演员演绎",
            height=30,
            pos=(0, 250),  # 将文字放在图片上方
        )

        for trial, idx in enumerate(trial_order):
            # 创建图片刺激
            image = visual.ImageStim(
                win, image=image_paths[idx], size=params["stim_size"]
            )

            # 同时呈现图片和调节指导语6秒
            for frame in range(
                int(params["regulation_duration"] * 60)
            ):  # 假设60Hz刷新率
                image.draw()
                regulation_instruction.draw()
                win.flip()

            # 获取评分（同时呈现图片）
            valence, arousal, rt = get_ratings(image)

            # 记录数据
            data["trial"].append(trial)
            data["image"].append(os.path.basename(image_paths[idx]))
            data["category"].append(categories[idx])
            data["phase"].append("regulation")
            data["valence"].append(valence)
            data["arousal"].append(arousal)
            data["rating_rt"].append(rt)
            data["participant_id"].append(participant_id)
            data["session"].append(session)

            # ISI
            win.flip()
            core.wait(params["isi"])

    def run_regulation_phase(images, categories):
        """运行情绪调节阶段"""
        show_task_instructions(phase="regulation")

        # 使用enumerate来追踪trial编号
        for trial, (image_path, category) in enumerate(zip(images, categories)):
            # 创建图片刺激
            image = visual.ImageStim(win, image_path, size=params["stim_size"])

            regulation_text = visual.TextStim(
                win,
                text="请将图片想象成电影场景",
                pos=(0, 300),
                height=30,
                color="white",
                font="SimHei",
            )

            # 呈现图片和提示语规定的时间
            for frame in range(
                int(params["regulation_duration"] * 60)
            ):  # 假设60Hz刷新率
                image.draw()
                regulation_text.draw()
                win.flip()

            # 获取评分
            valence, arousal, rt = get_ratings(image)

            # 使用与其他函数相同的数据记录方式
            data["trial"].append(trial)
            data["image"].append(os.path.basename(image_path))
            data["category"].append(category)
            data["phase"].append("regulation")
            data["valence"].append(valence)
            data["arousal"].append(arousal)
            data["rating_rt"].append(rt)
            data["participant_id"].append(participant_id)
            data["session"].append(session)

            # ISI
            win.flip()
            core.wait(params["isi"])

    # 在保存数据之前添加统计分析
    def calculate_emotion_stats(df):
        """计算每个条件下的平均效价和唤醒度"""
        stats = []

        # 遍历所有可能的组合
        for phase in ["baseline", "regulation"]:
            for category in ["positive", "neutral", "negative"]:
                # 获取该条件下的数据
                condition_data = df[
                    (df["phase"] == phase) & (df["category"] == category)
                ]

                if not condition_data.empty:  # 只处理有数据的条件
                    mean_valence = condition_data["valence"].mean()
                    mean_arousal = condition_data["arousal"].mean()

                    stats.append(
                        {
                            "phase": phase,
                            "category": category,
                            "mean_valence": mean_valence,
                            "mean_arousal": mean_arousal,
                            "participant_id": df["participant_id"].iloc[0],
                            "session": df["session"].iloc[0],
                        }
                    )

        return pd.DataFrame(stats)

    try:
        # Load all images and get pre/post coffee sets
        (
            pre_coffee_images,
            pre_coffee_categories,
            post_coffee_images,
            post_coffee_categories,
        ) = load_images()

        # 根据被试编号的奇偶性和session来决定使用哪组图片
        is_odd_participant = int(participant_id) % 2 == 1

        if (is_odd_participant and session == 1) or (not is_odd_participant and session == 2):
            # 奇数被试的咖啡前 或 偶数被试的咖啡后：使用pre_coffee图片
            trial_order = np.random.permutation(len(pre_coffee_images))
            current_images = [pre_coffee_images[i] for i in trial_order]
            current_categories = [pre_coffee_categories[i] for i in trial_order]
        else:
            # 奇数被试的咖啡后 或 偶数被试的咖啡前：使用post_coffee图片
            trial_order = np.random.permutation(len(post_coffee_images))
            current_images = [post_coffee_images[i] for i in trial_order]
            current_categories = [post_coffee_categories[i] for i in trial_order]

<<<<<<< HEAD
        print(f"\nParticipant {participant_id} ({'Odd' if is_odd_participant else 'Even'})")
        print(f"Session {session}: Using {'pre-coffee' if ((is_odd_participant and session == 1) or (not is_odd_participant and session == 2)) else 'post-coffee'} image set")
        print("Number of images:", len(current_images))
        print("Categories distribution:", 
              {cat: current_categories.count(cat) for cat in set(current_categories)})
=======
        print(f"Session {session}: Using {len(current_images)} images")
        print(
            "Categories distribution:",
            {cat: current_categories.count(cat) for cat in set(current_categories)},
        )
>>>>>>> 0689e336

        # 运行基线阶段
        show_task_instructions(phase="baseline")
        run_trial_block(current_images, current_categories, phase="baseline")

        # 找出当前session中的负性图片用于调节阶段
        negative_indices = [
            i for i, cat in enumerate(current_categories) if cat == "negative"
        ]
        negative_images = [current_images[i] for i in negative_indices]
        negative_categories = [current_categories[i] for i in negative_indices]

        # 运行调节阶段
        run_regulation_phase(negative_images, negative_categories)

        # 将原始数据转换为DataFrame
        df = pd.DataFrame(data)

        # 计算统计数据
        stats_df = calculate_emotion_stats(df)

        # 保存原始数据
        raw_filename = f"data/emotion_{participant_id}_session{session}.csv"
        save_data(df, raw_filename)

        # 保存统计数据
        stats_filename = f"data/emotion_stats_{participant_id}_session{session}.csv"
        save_data(stats_df, stats_filename)

        # 打印统计结果
        print("\n情绪评分统计:")
        for _, row in stats_df.iterrows():
            print(f"\n{row['phase']} - {row['category']}:")
            print(f"  平均效价: {row['mean_valence']:.2f}")
            print(f"  平均唤醒度: {row['mean_arousal']:.2f}")

        return True

    except Exception as e:
        print(f"Error in emotion task: {str(e)}")
        return False<|MERGE_RESOLUTION|>--- conflicted
+++ resolved
@@ -471,19 +471,11 @@
             current_images = [post_coffee_images[i] for i in trial_order]
             current_categories = [post_coffee_categories[i] for i in trial_order]
 
-<<<<<<< HEAD
         print(f"\nParticipant {participant_id} ({'Odd' if is_odd_participant else 'Even'})")
         print(f"Session {session}: Using {'pre-coffee' if ((is_odd_participant and session == 1) or (not is_odd_participant and session == 2)) else 'post-coffee'} image set")
         print("Number of images:", len(current_images))
         print("Categories distribution:", 
               {cat: current_categories.count(cat) for cat in set(current_categories)})
-=======
-        print(f"Session {session}: Using {len(current_images)} images")
-        print(
-            "Categories distribution:",
-            {cat: current_categories.count(cat) for cat in set(current_categories)},
-        )
->>>>>>> 0689e336
 
         # 运行基线阶段
         show_task_instructions(phase="baseline")
